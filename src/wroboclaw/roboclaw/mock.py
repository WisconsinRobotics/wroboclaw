from collections import defaultdict
from typing import DefaultDict, Optional, Tuple

from ..util.mock import MockVelCtrl
from ..util.util import BoundaryBehaviour, UINT32_BOUNDS, INT16_MAX
from .model import Roboclaw, RoboclawChain, RoboclawChainApi        

class RoboclawMock(Roboclaw):
    """A mock Roboclaw that uses simulated motors to produce mock data."""
    
    def __init__(self):
        self._left = MockVelCtrl(UINT32_BOUNDS, BoundaryBehaviour.wrap)
        self._left_max_speed = 1
        self._right = MockVelCtrl(UINT32_BOUNDS, BoundaryBehaviour.wrap)
        self._right_max_speed = 1

    def set_enc_left_max_speed(self, max_speed: int):
        self._left_max_speed = max_speed

    def set_enc_right_max_speed(self, max_speed: int):
        self._right_max_speed = max_speed

    def write_speed(self, spd_l: Optional[int] = None, spd_r: Optional[int] = None):
        if spd_l is not None:
            self._left.set_velocity(spd_l / INT16_MAX * self._left_max_speed)
        if spd_r is not None:
            self._right.set_velocity(spd_r / INT16_MAX * self._right_max_speed)

    def read_encs(self) -> Tuple[Optional[int], Optional[int]]:
        return round(self._left.get_position()), round(self._right.get_position())

    def read_currents(self) -> Tuple[Optional[float], Optional[float]]:
        return 0,0 # a controller that does not exist draws no current

    def set_current_limits(self, left_limit: Optional[bool], right_limit: Optional[bool]) -> None:
        pass # mock motors do not experience current draw

    def get_over_current_status(self) -> Tuple[Optional[bool], Optional[bool]]:
        return False, False # no current draw in mock motors

<<<<<<< HEAD
    def set_counts_per_rotation(self, counts_per_rotation_l : int = None, counts_per_rotation_r : int = None) -> None:
        if counts_per_rotation_l is not None:
            self._left.set_counts_per_rotation(counts_per_rotation_l)
        if counts_per_rotation_r is not None:
            self._right.set_counts_per_rotation(counts_per_rotation_r)

    def set_offset(self, offset_l : int = None, offset_r : int = None) -> None:
        if offset_l is not None:
            self._left.set_offset(offset_l)
        if offset_r is not None:
            self._right.set_offset(offset_r)
=======
    def get_watchdog_stop(self) -> bool:
        return False # no watchdog, can't be engaged
>>>>>>> cfb3a259

class RoboclawChainMock(RoboclawChain, RoboclawChainApi):
    """A mock Roboclaw chain that provides simulated Roboclaws."""
    
    def __init__(self):
        self._claws: DefaultDict[int, RoboclawMock] = defaultdict(RoboclawMock)
    
    def __enter__(self) -> RoboclawChainApi:
        return self
    
    def __exit__(self, e_type, value, traceback):
        for claw in self._claws.values():
            claw.write_speed(0, 0)

    def get_roboclaw(self, address: int) -> Roboclaw:
        return self._claws[address]<|MERGE_RESOLUTION|>--- conflicted
+++ resolved
@@ -38,7 +38,6 @@
     def get_over_current_status(self) -> Tuple[Optional[bool], Optional[bool]]:
         return False, False # no current draw in mock motors
 
-<<<<<<< HEAD
     def set_counts_per_rotation(self, counts_per_rotation_l : int = None, counts_per_rotation_r : int = None) -> None:
         if counts_per_rotation_l is not None:
             self._left.set_counts_per_rotation(counts_per_rotation_l)
@@ -50,10 +49,9 @@
             self._left.set_offset(offset_l)
         if offset_r is not None:
             self._right.set_offset(offset_r)
-=======
+            
     def get_watchdog_stop(self) -> bool:
         return False # no watchdog, can't be engaged
->>>>>>> cfb3a259
 
 class RoboclawChainMock(RoboclawChain, RoboclawChainApi):
     """A mock Roboclaw chain that provides simulated Roboclaws."""
